--- conflicted
+++ resolved
@@ -1180,13 +1180,8 @@
         
         Requires pydot.        
         """
-<<<<<<< HEAD
         from .export import graph2dot
-        
-        return graph2dot.graph2dot_str(self, wrap)
-=======
         return graph2dot.graph2dot_str(self, wrap, **kwargs)
->>>>>>> 56c920dd
     
     def save(self, filename=None, fileformat=None,
              rankdir='LR', prog=None,
