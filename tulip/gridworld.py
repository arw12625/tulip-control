# Copyright (c) 2012 by California Institute of Technology
# All rights reserved.
#
# Redistribution and use in source and binary forms, with or without
# modification, are permitted provided that the following conditions
# are met:
#
# 1. Redistributions of source code must retain the above copyright
#    notice, this list of conditions and the following disclaimer.
# 
# 2. Redistributions in binary form must reproduce the above copyright
#    notice, this list of conditions and the following disclaimer in the
#    documentation and/or other materials provided with the distribution.
# 
# 3. Neither the name of the California Institute of Technology nor
#    the names of its contributors may be used to endorse or promote
#    products derived from this software without specific prior
#    written permission.
# 
# THIS SOFTWARE IS PROVIDED BY THE COPYRIGHT HOLDERS AND CONTRIBUTORS
# "AS IS" AND ANY EXPRESS OR IMPLIED WARRANTIES, INCLUDING, BUT NOT
# LIMITED TO, THE IMPLIED WARRANTIES OF MERCHANTABILITY AND FITNESS
# FOR A PARTICULAR PURPOSE ARE DISCLAIMED.  IN NO EVENT SHALL CALTECH
# OR THE CONTRIBUTORS BE LIABLE FOR ANY DIRECT, INDIRECT, INCIDENTAL,
# SPECIAL, EXEMPLARY, OR CONSEQUENTIAL DAMAGES (INCLUDING, BUT NOT
# LIMITED TO, PROCUREMENT OF SUBSTITUTE GOODS OR SERVICES; LOSS OF
# USE, DATA, OR PROFITS; OR BUSINESS INTERRUPTION) HOWEVER CAUSED AND
# ON ANY THEORY OF LIABILITY, WHETHER IN CONTRACT, STRICT LIABILITY,
# OR TORT (INCLUDING NEGLIGENCE OR OTHERWISE) ARISING IN ANY WAY OUT
# OF THE USE OF THIS SOFTWARE, EVEN IF ADVISED OF THE POSSIBILITY OF
# SUCH DAMAGE.
# 
# $Id$
"""
Routines for working with gridworlds.

Note (24 June 2012): Several pieces of source code are taken or
derived from btsynth; see http://scottman.net/2012/btsynth
"""

import itertools
import random
import numpy as np
import matplotlib.pyplot as plt
import matplotlib.cm as mpl_cm

from polytope import Polytope, Region
from prop2part import prop2part2, PropPreservingPartition
from spec import GRSpec


class GridWorld:
    def __init__(self, gw_desc=None, prefix="Y"):
        """Load gridworld described in given string, or make empty instance.

        @param gw_desc: String containing a gridworld description, or
                        None to create an empty instance.
        @param prefix: String to be used as prefix for naming
                       gridworld cell variables.
        """
        if gw_desc is not None:
            self.loads(gw_desc)
        else:
            self.W = None
            self.init_list = []
            self.goal_list = []
        self.prefix = prefix

    def __eq__(self, other):
        """Test for equality.

        Does not compare prefixes of cell variable names.
        """
        if self.W is None and other.W is None:
            return True
        if self.W is None or other.W is None:
            return False  # Only one of the two is undefined.
        if np.all(self.W != other.W):
            return False
        if self.goal_list != other.goal_list:
            return False
        if self.init_list != other.init_list:
            return False
        return True

    def __ne__(self, other):
        return not self.__eq__(other)

    def __str__(self):
        return self.pretty(show_grid=True)

    def __getitem__(self, key):
        """Return variable name corresponding to this cell.

        Supports negative wrapping, e.g., if Y is an instance of
        GridWorld, then Y[-1,-1] will return the variable name of the
        cell in the bottom-right corner, Y[0,-1] the name of the
        top-right corner cell, etc.  As usual in Python, you can only
        wrap around once.
        """
        if self.W is None:
            raise ValueError("Gridworld is empty; no names available.")
        if len(key) != len(self.W.shape):
            raise ValueError("malformed gridworld key.")
        if key[0] < -self.W.shape[0] or key[1] < -self.W.shape[1] or key[0] >= self.W.shape[0] or key[1] >= self.W.shape[1]:
            raise ValueError("gridworld key is out of bounds.")
        if key[0] < 0:
            key = (self.W.shape[0]+key[0], key[1])
        if key[1] < 0:
            key = (key[0], self.W.shape[1]+key[1])
        return str(self.prefix)+"_"+"_".join([str(i) for i in key])


    def state(self, key, offset=(0, 0)):
        """Return dictionary form of state with keys of variable names.

        Supports negative indices for key, e.g., as in __getitem__.

        The offset argument is motivated by the use-case of multiple
        agents whose moves are governed by separate "gridworlds" but
        who interact in a shared space; with an offset, we can make
        "sub-gridworlds" and enforce rules like mutual exclusion.
        """
        if self.W is None:
            raise ValueError("Gridworld is empty; no cells exist.")
        if len(key) != len(self.W.shape):
            raise ValueError("malformed gridworld key.")
        if key[0] < -self.W.shape[0] or key[1] < -self.W.shape[1] or key[0] >= self.W.shape[0] or key[1] >= self.W.shape[1]:
            raise ValueError("gridworld key is out of bounds.")
        if key[0] < 0:
            key = (self.W.shape[0]+key[0], key[1])
        if key[1] < 0:
            key = (key[0], self.W.shape[1]+key[1])
        output = dict()
        for i in range(self.W.shape[0]):
            for j in range(self.W.shape[1]):
                output[self.prefix+"_"+str(i+offset[0])+"_"+str(j+offset[1])] = 0
        output[self.prefix+"_"+str(key[0]+offset[0])+"_"+str(key[1]+offset[1])] = 1
        return output


    def isEmpty(self, coord):
        """Is cell at coord empty?

        @param coord: (row, column) pair; supports negative indices.
        """
        if self.W is None:
            raise ValueError("Gridworld is empty; no cells exist.")
        if len(coord) != len(self.W.shape):
            raise ValueError("malformed gridworld coord.")
        if self.W[coord[0]][coord[1]] == 0:
            return True
        else:
            return False

    def setOccupied(self, coord):
        """Mark cell at coord as statically (permanently) occupied."""
        if self.W is None:
            raise ValueError("Gridworld is empty; no cells exist.")
        self.W[coord[0]][coord[1]] = 1

    def setEmpty(self, coord):
        """Mark cell at coord as empty."""
        if self.W is None:
            raise ValueError("Gridworld is empty; no cells exist.")
        self.W[coord[0]][coord[1]] = 0

    def plot(self, font_pt=18, show_grid=False, grid_width=2):
        """Draw figure depicting this gridworld.

        Figure legend:
          - "I" : possible initial position,
          - "G" : goal.

        @param font_pt: size (in points) for rendering text in the figure.
        """
        W = self.W.copy()
        W = np.ones(shape=W.shape) - W
        plt.imshow(W, cmap=mpl_cm.gray, aspect="equal", interpolation="nearest")
        if show_grid:
            xmin, xmax, ymin, ymax = plt.axis()
            x_steps = np.linspace(xmin, xmax, W.shape[1]+1)
            y_steps = np.linspace(ymin, ymax, W.shape[0]+1)
            for k in x_steps:
                plt.plot([k, k], [ymin, ymax], 'k-', linewidth=grid_width)
            for k in y_steps:
                plt.plot([xmin, xmax], [k, k], 'k-', linewidth=grid_width)
            plt.axis([xmin, xmax, ymin, ymax])
        for p in self.init_list:
            plt.text(p[1], p[0], "I", size=font_pt)
        for p in self.goal_list:
            plt.text(p[1], p[0], "G", size=font_pt)
        
    def pretty(self, show_grid=False, line_prefix="", path=[], goal_order=False):
        """Return pretty-for-printing string.

        @param show_grid: If True, then grid the pretty world and show
                          row and column labels along the outer edges.
        @param line_prefix: prefix each line with this string.
        """
        # See comments in code for the method loads regarding values in W
        if self.W is None:
            return ""
        
        # LEGEND:
        #  * - wall (as used in original world matrix definition);
        #  G - goal location;
        #  I - possible initial location.
        out_str = line_prefix
        def direct(c1, c2):
            (y1, x1) = c1
            (y2, x2) = c2
            if x1 > x2:
                return "<"
            elif x1 < x2:
                return ">"
            elif y1 > y2:
                return "^"
            elif y1 < y2:
                return "v"
        if show_grid:
            out_str += "  " + "".join([str(k).rjust(2) for k in range(self.W.shape[1])]) + "\n"
        else:
            out_str += "-"*(self.W.shape[1]+2) + "\n"
        for i in range(self.W.shape[0]):
            out_str += line_prefix
            if show_grid:
                out_str += "  " + "-"*(self.W.shape[1]*2+1) + "\n"
                out_str += line_prefix
                out_str += str(i).rjust(2)
            else:
                out_str += "|"
            for j in range(self.W.shape[1]):
                if show_grid:
                    out_str += "|"
                if self.W[i][j] == 0:
                    if (i,j) in self.init_list:
                        out_str += "I"
                    elif (i,j) in self.goal_list:
                        if goal_order:
                            out_str += str(self.goal_list.index((i,j)))
                        else:
                            out_str += "G"
                    elif (i,j) in path:
                        out_str += direct((i,j), path[path.index((i,j))+1 % len(path)])
                    else:
                        out_str += " "
                elif self.W[i][j] == 1:
                    out_str += "*"
                else:
                    raise ValueError("Unrecognized internal world W encoding.")
            out_str += "|\n"
        out_str += line_prefix
        if show_grid:
            out_str += "  " + "-"*(self.W.shape[1]*2+1) + "\n"
        else:
            out_str += "-"*(self.W.shape[1]+2) + "\n"
        return out_str

    def size(self):
        """Return size of gridworld as a tuple in row-major order."""
        if self.W is None:
            return (0, 0)
        else:
            return self.W.shape

    def loads(self, gw_desc):
        """Reincarnate using given gridworld description string.
        
        @param gw_desc: String containing a gridworld description.

        In a gridworld description, any line beginning with # is
        ignored (regarded as a comment). The first non-blank and
        non-comment line must give the grid size as two positive
        integers separated by whitespace, with the first being the
        number of rows and the second the number of columns.

        Each line after the size line is used to construct a row of
        the gridworld. These are read in order with maximum number of
        lines being the number of rows in the gridworld.  A row
        definition is whitespace-sensitive up to the number of columns
        (any characters beyond the column count are ignored, so in
        particular trailing whitespace is allowed) and can include the
        following symbols:

          - C{ } : an empty cell,
          - C{*} : a statically occupied cell,
          - C{I} : possible initial cell,
          - C{G} : goal cell (must be visited infinitely often).

        If the end of file is reached before all rows have been
        constructed, then the remaining rows are assumed to be empty.
        After all rows have been constructed, the remainder of the
        file is ignored.
        """
        ###################################################
        # Internal format notes:
        #
        # W is a matrix of integers with the same shape as the
        # gridworld.  Each element has value indicating properties of
        # the corresponding cell, according the following key.
        #
        # 0 - empty,
        # 1 - statically (permanently) occupied.
        ###################################################
        W = None
        init_list = []
        goal_list = []
        row_index = -1
        for line in gw_desc.splitlines():
            if row_index != -1:
                # Size has been read, so we are processing row definitions
                if row_index >= W.shape[0]:
                    break
                for j in range(min(len(line), W.shape[1])):
                    if line[j] == " ":
                        W[row_index][j] = 0
                    elif line[j] == "*":
                        W[row_index][j] = 1
                    elif line[j] == "I":
                        init_list.append((row_index, j))
                    elif line[j] == "G":
                        goal_list.append((row_index, j))
                    else:
                        raise ValueError("unrecognized row symbol \""+str(line[j])+"\".")
                row_index += 1
            else:
                # Still looking for gridworld size in the given string
                if len(line.strip()) == 0 or line.lstrip()[0] == "#":
                    continue  # Ignore blank and comment lines
                line_el = line.split()
                W = np.zeros((int(line_el[0]), int(line_el[1])),
                             dtype=np.int32)
                row_index = 0

        if W is None:
            raise ValueError("malformed gridworld description.")

        # Arrived here without errors, so actually reincarnate
        self.W = W
        self.init_list = init_list
        self.goal_list = goal_list


    def load(self, gw_file):
        """Read description from given file.

        Merely a convenience wrapper for the L{loads} method.
        """
        with open(gw_file, "r") as f:
            self.loads(f.read())

    def dumps(self, line_prefix=""):
        """Dump gridworld description string.

        @param line_prefix: prefix each line with this string.
        """
        if self.W is None:
            raise ValueError("Gridworld does not exist.")
        out_str = line_prefix+" ".join([str(i) for i in self.W.shape])+"\n"
        for i in range(self.W.shape[0]):
            out_str += line_prefix
            for j in range(self.W.shape[1]):
                if self.W[i][j] == 0:
                    if (i,j) in self.init_list:
                        out_str += "I"
                    elif (i,j) in self.goal_list:
                        out_str += "G"
                    else:
                        out_str += " "
                elif self.W[i][j] == 1:
                    out_str += "*"
                else:
                    raise ValueError("Unrecognized internal world W encoding.")
            out_str += "\n"
        return out_str


    def dumpsubworld(self, size, offset=(0, 0), prefix="Y"):
        """Generate new GridWorld instance from part of current one.

        Does not perform automatic truncation (to make desired
        subworld fit); instead a ValueError exception is raised.
        Possible initial positions and goals are not included in the
        returned GridWorld instance.

        @param size: (height, width)
        @param prefix: String to be used as prefix for naming
                       subgridworld cell variables.
        @rtype: L{GridWorld}
        """
        if self.W is None:
            raise ValueError("Gridworld does not exist.")
        if len(size) != len(self.W.shape) or len(offset) != len(self.W.shape):
            raise ValueError("malformed size or offset.")
        if offset[0] < 0 or offset[0] >= self.W.shape[0] or offset[1] < 0 or offset[1] >= self.W.shape[1]:
            raise ValueError("offset is out of bounds.")
        if size[0] < 1 or size[1] < 1 or offset[0]+size[0] > self.W.shape[0] or offset[1]+size[1] > self.W.shape[1]:
            raise ValueError("unworkable subworld size, given offset.")
        sub = GridWorld(prefix=prefix)
        sub.W = self.W[offset[0]:(offset[0]+size[0]), offset[1]:(offset[1]+size[1])].copy()
        return sub


    def dumpPPartition(self, side_lengths=(1., 1.), offset=(0., 0.)):
        """Return proposition-preserving partition from this gridworld.

        In setting the initial transition matrix, we assume the
        gridworld is 4-connected.

        @param side_lengths: pair (W, H) giving width and height of
                             each cell, assumed to be the same across
                             the grid.
        @param offset: 2-dimensional coordinate declaring where the
                       bottom-left corner of the gridworld should be
                       placed in the continuous space; default places
                       it at the origin.

        @rtype: L{PropPreservingPartition<prop2part.PropPreservingPartition>}
        """
        if self.W is None:
            raise ValueError("Gridworld does not exist.")
        domain = Polytope(A=np.array([[0,-1],
                                      [0,1],
                                      [-1,0],
                                      [1,0]], dtype=np.float64),
                          b=np.array([-offset[1],
                                       offset[1]+self.W.shape[0]*side_lengths[1],
                                       -offset[0],
                                       offset[0]+self.W.shape[1]*side_lengths[0]],
                                     dtype=np.float64))
        cells = {}
        for i in range(self.W.shape[0]):
            for j in range(self.W.shape[1]):
                #adjacency[i]
                cells[self.prefix+"_"+str(i)+"_"+str(j)] \
                    = Polytope(A=np.array([[0,-1],
                                           [0,1],
                                           [-1,0],
                                           [1,0]], dtype=np.float64),
                               b=np.array([-offset[1]-(self.W.shape[0]-i-1)*side_lengths[1],
                                            offset[1]+(self.W.shape[0]-i)*side_lengths[1],
                                            -offset[0]-j*side_lengths[0],
                                            offset[0]+(j+1)*side_lengths[0]],
                                          dtype=np.float64))
        part = prop2part2(domain, cells)

        adjacency = np.zeros((self.W.shape[0]*self.W.shape[1], self.W.shape[0]*self.W.shape[1]), dtype=np.int8)
        for this_ind in range(len(part.list_region)):
            (prefix, i, j) = extract_coord(part.list_prop_symbol[part.list_region[this_ind].list_prop.index(1)])
            if self.W[i][j] != 0:
                continue  # Static obstacle cells are not traversable
            adjacency[this_ind, this_ind] = 1
            if i > 0 and self.W[i-1][j] == 0:
                symbol_ind = part.list_prop_symbol.index(prefix+"_"+str(i-1)+"_"+str(j))
                ind = 0
                while part.list_region[ind].list_prop[symbol_ind] == 0:
                    ind += 1
                adjacency[ind, this_ind] = 1
            if j > 0 and self.W[i][j-1] == 0:
                symbol_ind = part.list_prop_symbol.index(prefix+"_"+str(i)+"_"+str(j-1))
                ind = 0
                while part.list_region[ind].list_prop[symbol_ind] == 0:
                    ind += 1
                adjacency[ind, this_ind] = 1
            if i < self.W.shape[0]-1 and self.W[i+1][j] == 0:
                symbol_ind = part.list_prop_symbol.index(prefix+"_"+str(i+1)+"_"+str(j))
                ind = 0
                while part.list_region[ind].list_prop[symbol_ind] == 0:
                    ind += 1
                adjacency[ind, this_ind] = 1
            if j < self.W.shape[1]-1 and self.W[i][j+1] == 0:
                symbol_ind = part.list_prop_symbol.index(prefix+"_"+str(i)+"_"+str(j+1))
                ind = 0
                while part.list_region[ind].list_prop[symbol_ind] == 0:
                    ind += 1
                adjacency[ind, this_ind] = 1
        part.adj = adjacency
        return part
    
    def discreteTransitionSystem(self):
        """ Write a discrete transition system suitable for NuSMV synthesis.
        Unlike dumpPPartition, this does not create polytopes.
        
        @rtype: L{PropPreservingPartition<prop2part.PropPreservingPartition>}
        """
        disc_dynamics = PropPreservingPartition(list_region=[],
                            list_prop_symbol=[], trans=[])
        num_cells = self.W.shape[0] * self.W.shape[1]
        for i in range(self.W.shape[0]):
            for j in range(self.W.shape[1]):
                flat = lambda x, y: x*self.W.shape[1] + y
                # Proposition
                prop = self[i,j]
                disc_dynamics.list_prop_symbol.append(prop)
                # Region
                r = [ 0 for x in range(0, num_cells) ]
                r[flat(i,j)] = 1
                disc_dynamics.list_region.append(Region("R_" + prop, r))
                # Transitions
                # trans[p][q] if q -> p
                t = [ 0 for x in range(0, num_cells) ]
                t[flat(i,j)] = 1
                if self.W[i][j] == 0:
                    if i > 0: t[flat(i-1,j)] = 1
                    if j > 0: t[flat(i,j-1)] = 1
                    if i < self.W.shape[0]-1: t[flat(i+1,j)] = 1
                    if j < self.W.shape[1]-1: t[flat(i,j+1)] = 1
                disc_dynamics.trans.append(t)
        disc_dynamics.num_prop = len(disc_dynamics.list_prop_symbol)
        disc_dynamics.num_regions = len(disc_dynamics.list_region)
        return disc_dynamics
        
<<<<<<< HEAD
    def spec(self):
=======

    def spec(self, offset=(0, 0), controlled_dyn=True):
>>>>>>> d2ff872c
        """Return GRSpec instance describing this gridworld.

        The offset argument is motivated by the use-case of multiple
        agents whose moves are governed by separate "gridworlds" but
        who interact in a shared space; with an offset, we can make
        "sub-gridworlds" and enforce rules like mutual exclusion.

        Syntax is that of gr1c; in particular, "next" variables are
        primed. For example, x' refers to the variable x at the next
        time step.

        Variables are named according to prefix_R_C, where prefix is
        given (attribute of this GridWorld object), R is the row, and
        column the cell (0-indexed).

        For incorporating this gridworld into an existing
        specification (e.g., respecting external references to cell
        variable names), see the method L{GRSpec.importGridWorld}.

        @param offset: index offset to apply when generating the
                       specification; e.g., given prefix of "Y",
                       offset=(2,1) would cause the variable for the
                       cell at (0,3) to be named Y_2_4.

        @param controlled_dyn: whether to treat this gridworld as
                               describing controlled ("system") or
                               uncontrolled ("environment") variables.

        @rtype: L{GRSpec}
        """
        if self.W is None:
            raise ValueError("Gridworld does not exist.")
        row_low = 0
        row_high = self.W.shape[0]-1
        col_low = 0
        col_high = self.W.shape[1]-1
        spec_trans = []
        # Safety, transitions
        for i in range(row_low, row_high+1):
            for j in range(col_low, col_high+1):
                if self.W[i][j] == 1:
                    continue  # Cannot start from an occupied cell.
<<<<<<< HEAD
                spec_trans.append(self[i,j]+" -> (")
                # Normal transitions:
                spec_trans[-1] += self[i,j]+"'"
                if i > row_low and self.W[i-1][j] == 0:
                    spec_trans[-1] += " | " + self[i-1,j]+"'"
                if j > col_low and self.W[i][j-1] == 0:
                    spec_trans[-1] += " | " + self[i,j-1]+"'"
                if i < row_high and self.W[i+1][j] == 0:
                    spec_trans[-1] += " | " + self[i+1,j]+"'"
                if j < col_high and self.W[i][j+1] == 0:
                    spec_trans[-1] += " | " + self[i,j+1]+"'"
                spec_trans[-1] += ")"

        # Safety, static
        for i in range(row_low, row_high+1):
            for j in range(col_low, col_high+1):
                if self.W[i][j] == 1:
                    spec_trans.append("!(" + self[i,j]+"'" + ")")

        # Safety, mutex
        pos_indices = [k for k in itertools.product(range(row_low, row_high+1), range(col_low, col_high+1))]
        disj = []
        for outer_ind in pos_indices:
            conj = []
            if outer_ind != (-1, -1) and self.W[outer_ind[0]][outer_ind[1]] == 1:
                continue
            if outer_ind == (-1, -1):
                conj.append(self.prefix+"_n_n'")
            else:
                conj.append(self[outer_ind[0], outer_ind[1]]+"'")
            for inner_ind in pos_indices:
                if ((inner_ind != (-1, -1) and self.W[inner_ind[0]][inner_ind[1]] == 1)
                    or outer_ind == inner_ind):
                    continue
                if inner_ind == (-1, -1):
                    conj.append("(!" + self.prefix+"_n_n')")
                else:
                    conj.append("(!" + self[inner_ind[0], inner_ind[1]]+"')")
            disj.append("(" + " & ".join(conj) + ")")
        spec_trans.append("\n| ".join(disj))

        sys_vars = []
        for i in range(self.W.shape[0]):
            for j in range(self.W.shape[1]):
                sys_vars.append(self[i,j])

        initspec = []
        for loc in self.init_list:
            mutex = [self[loc[0],loc[1]]]
            mutex.extend(["!"+ovar for ovar in sys_vars if ovar != self[loc[0],loc[1]]])
            initspec.append("(" + " & ".join(mutex) + ")")
        init_str = " | ".join(initspec)

        spec_goal = []
        for loc in self.goal_list:
            spec_goal.append(self.prefix+"_"+str(loc[0])+"_"+str(loc[1]))
        
        #oldspec = self.spec_old()
        #assert(spec_trans == oldspec.sys_safety)
        #assert(sys_vars == oldspec.sys_vars)
        #assert(init_str == oldspec.sys_init[0])
        #assert(spec_goal == oldspec.sys_prog)
        return GRSpec(sys_vars=sys_vars, sys_init=init_str,
                      sys_safety=spec_trans, sys_prog=spec_goal)
                      
    def spec_old(self):
        """Return GRSpec instance describing this gridworld.

        Syntax is that of gr1c; in particular, "next" variables are
        primed. For example, x' refers to the variable x at the next
        time step.

        Variables are named according to prefix_R_C, where prefix is
        given (attribute of this GridWorld object), R is the row, and
        column the cell (0-indexed).

        For incorporating this gridworld into an existing
        specification (e.g., respecting external references to cell
        variable names), see the method importGridWorld of class GRSpec.
        """
        if self.W is None:
            raise ValueError("Gridworld does not exist.")
        row_low = 0
        row_high = self.W.shape[0]-1
        col_low = 0
        col_high = self.W.shape[1]-1
        spec_trans = []
        # Safety, transitions
        for i in range(row_low, row_high+1):
            for j in range(col_low, col_high+1):
                if self.W[i][j] == 1:
                    continue  # Cannot start from an occupied cell.
                spec_trans.append(self.prefix+"_"+str(i)+"_"+str(j)+" -> (")
=======
                spec_trans.append(self.prefix+"_"+str(i+offset[0])+"_"+str(j+offset[1])+" -> (")
>>>>>>> d2ff872c
                # Normal transitions:
                spec_trans[-1] += self.prefix+"_"+str(i+offset[0])+"_"+str(j+offset[1])+"'"
                if i > row_low and self.W[i-1][j] == 0:
                    spec_trans[-1] += " | " + self.prefix+"_"+str(i-1+offset[0])+"_"+str(j+offset[1])+"'"
                if j > col_low and self.W[i][j-1] == 0:
                    spec_trans[-1] += " | " + self.prefix+"_"+str(i+offset[0])+"_"+str(j-1+offset[1])+"'"
                if i < row_high and self.W[i+1][j] == 0:
                    spec_trans[-1] += " | " + self.prefix+"_"+str(i+1+offset[0])+"_"+str(j+offset[1])+"'"
                if j < col_high and self.W[i][j+1] == 0:
                    spec_trans[-1] += " | " + self.prefix+"_"+str(i+offset[0])+"_"+str(j+1+offset[1])+"'"
                spec_trans[-1] += ")"

        # Safety, static
        for i in range(row_low, row_high+1):
            for j in range(col_low, col_high+1):
                if self.W[i][j] == 1:
                    spec_trans.append("!(" + self.prefix+"_"+str(i+offset[0])+"_"+str(j+offset[1])+"'" + ")")

        # Safety, mutex
        first_subformula = True
        spec_trans.append("")
        pos_indices = [k for k in itertools.product(range(row_low, row_high+1), range(col_low, col_high+1))]
        for outer_ind in pos_indices:
            if outer_ind != (-1, -1) and self.W[outer_ind[0]][outer_ind[1]] == 1:
                continue
            if not first_subformula:
                spec_trans[-1] += "\n| "
            if outer_ind == (-1, -1):
                spec_trans[-1] += "(" + self.prefix+"_n_n'"
            else:
                spec_trans[-1] += "(" + self.prefix+"_"+str(outer_ind[0]+offset[0])+"_"+str(outer_ind[1]+offset[1])+"'"
            for inner_ind in pos_indices:
                if ((inner_ind != (-1, -1) and self.W[inner_ind[0]][inner_ind[1]] == 1)
                    or outer_ind == inner_ind):
                    continue
                if inner_ind == (-1, -1):
                    spec_trans[-1] += " & (!" + self.prefix+"_n_n')"
                else:
                    spec_trans[-1] += " & (!" + self.prefix+"_"+str(inner_ind[0]+offset[0])+"_"+str(inner_ind[1]+offset[1])+"'" + ")"
            spec_trans[-1] += ")"
            first_subformula = False

        pvars = []
        for i in range(self.W.shape[0]):
            for j in range(self.W.shape[1]):
                pvars.append(self.prefix+"_"+str(i+offset[0])+"_"+str(j+offset[1]))

        init_str = ""
        for loc in self.init_list:
            if len(init_str) > 0:
                init_str += " | "
            init_str += "(" + self.prefix+"_"+str(loc[0]+offset[0])+"_"+str(loc[1]+offset[1])
            init_str_mutex = " & ".join(["!"+ovar for ovar in pvars if ovar != self.prefix+"_"+str(loc[0]+offset[0])+"_"+str(loc[1]+offset[1])])
            if len(init_str_mutex) > 0:
                init_str += " & " + init_str_mutex
            init_str += ")"

        spec_goal = []
        for loc in self.goal_list:
            spec_goal.append(self.prefix+"_"+str(loc[0]+offset[0])+"_"+str(loc[1]+offset[1]))

        if controlled_dyn:
            return GRSpec(sys_vars=pvars, sys_init=init_str,
                          sys_safety=spec_trans, sys_prog=spec_goal)
        else:
            return GRSpec(env_vars=pvars, env_init=init_str,
                          env_safety=spec_trans, env_prog=spec_goal)


def random_world(size, wall_density=.2, num_init=1, num_goals=2, prefix="Y"):
    """Generate random gridworld of given size.

    While an instance of GridWorld is returned, other views of the
    result are possible; e.g., to obtain a description string, use
    L{GridWorld.dumps}.

    @param size: a pair, indicating number of rows and columns.
    @param wall_density: the ratio of walls to total number of cells.
    @param num_init: number of possible initial positions.
    @param num_goals: number of positions to be visited infinitely often.
    @param prefix: string to be used as prefix for naming gridworld
                   cell variables.

    @rtype: L{GridWorld}
    """
    num_cells = size[0]*size[1]
    goal_list = []
    init_list = []
    W = np.zeros(num_cells, dtype=np.int32)
    num_blocks = int(np.round(wall_density*num_cells))
    try:
        for i in range(num_blocks):
            avail_inds = np.array(range(num_cells))[W==0]
            W[avail_inds[np.random.randint(low=0, high=len(avail_inds))]] = 1
        for i in range(num_goals):
            avail_inds = np.array(range(num_cells))[W==0]
            avail_inds = [k for k in avail_inds if k not in goal_list]
            goal_list.append(avail_inds[np.random.randint(low=0, high=len(avail_inds))])
        for i in range(num_init):
            avail_inds = np.array(range(num_cells))[W==0]
            avail_inds = [k for k in avail_inds if k not in goal_list and k not in init_list]
            init_list.append(avail_inds[np.random.randint(low=0, high=len(avail_inds))])
    except ValueError:
        # We've run out of available indices, so cannot produce a world
        raise ValueError("World too small for number of features")
    W = W.reshape(size)
    goal_list = [(k/size[1], k%size[1]) for k in goal_list]
    init_list = [(k/size[1], k%size[1]) for k in init_list]
    gw = GridWorld(prefix=prefix)
    gw.W = W
    gw.goal_list = goal_list
    gw.init_list = init_list
    return gw
    
def narrow_passage(size, passage_width=1, num_init=1, num_goals=2, prefix="Y"):
    """Generate a narrow-passage world: this is a world containing 
    two zones (initial, final) with a tube connecting them.
    
    @param size: a pair, indicating number of rows and columns.
    @param tube_width: the width of the connecting tube in cells.
    @param num_init: number of possible initial positions.
    @param num_goals: number of positions to be visited infinitely often.
    @param prefix: string to be used as prefix for naming gridworld
                   cell variables.
                   
    @rtype: L{GridWorld}"""
                   
    (w, h) = size
    if w < 3 or h < 3:
        raise ValueError("Gridworld too small: minimum dimension 3")
    Z = unoccupied(size, prefix)
    izone = int(max(1, 0.3*size[1])) # boundary of left zone, 20% of width
    gzone = size[1] - int(max(1, 0.3*size[1])) # boundary of right zone
    if izone * size[0] < num_init or gzone * size[0] < num_goals:
        raise ValueError("Too many initials/goals for grid size")
    ptop = np.random.randint(0, size[1]-passage_width)
    passage = range(ptop, ptop+passage_width)
    for y in range(0, size[0]):
        if y not in passage:
            for x in range(izone, gzone):
                Z.W[y][x] = 1
    avail_cells = [(y,x) for y in range(size[0]) for x in range(izone)]
    Z.init_list = random.sample(avail_cells, num_init)
    avail_cells = [(y,x) for y in range(size[0]) for x in range(gzone, size[1])]
    Z.goal_list = random.sample(avail_cells, num_goals)
    return Z

def unoccupied(size, prefix="Y"):
    """Generate entirely unoccupied gridworld of given size.
    
    @param size: a pair, indicating number of rows and columns.
    @param prefix: String to be used as prefix for naming gridworld
                   cell variables.
    @rtype: L{GridWorld}
    """
    if len(size) < 2:
        raise TypeError("invalid gridworld size.")
    return GridWorld(str(size[0])+" "+str(size[1]), prefix="Y")

def add_trolls(Y, troll_list, prefix="X"):
    """Create GR(1) specification with troll-like obstacles.

    Trolls are introduced into the specification with names derived
    from the given prefix and a number (matching the order in troll_list).

    @type Y: L{GridWorld}
    @param Y: The controlled gridworld, describing in particular
              static obstacles that must be respected by the trolls.

    @param troll_list: List of pairs of center position, to which the
                       troll must always eventually return, and radius
                       defining the extent of the trollspace.  The
                       radius is measured using infinity-norm.
    
    @rtype: (L{GRSpec}, list)

    @return: Returns (spec, moves_N) where spec is the specification
             incorporating all of the trolls, and moves_N is a list of
             lists of states (where "state" is given as a dictionary
             with keys of variable names), where the length of moves_N
             is equal to the number of trolls, and each element of
             moves_N is a list of possible states of that the
             corresponding troll (dynamic obstacle).
    """
    X = []
    X_ID = -1
    moves_N = []
    (num_rows, num_cols) = Y.size()
    for (center, radius) in troll_list:
        if center[0] >= num_rows or center[0] < 0 or center[1] >= num_cols or center[1] < 0:
            raise ValueError("troll center is outside of gridworld")
        t_offset = (max(0, center[0]-radius), max(0, center[1]-radius))
        t_size = [center[0]-t_offset[0]+radius+1, center[1]-t_offset[1]+radius+1]
        if t_offset[0]+t_size[0] >= num_rows:
            t_size[0] = num_rows-t_offset[0]
        if t_offset[1]+t_size[1] >= num_cols:
            t_size[1] = num_cols-t_offset[1]
        t_size = (t_size[0], t_size[1])
        X_ID += 1
        X.append((t_offset, Y.dumpsubworld(t_size, offset=t_offset, prefix=prefix+"_"+str(X_ID))))
        X[-1][1].goal_list = [(center[0]-t_offset[0], center[1]-t_offset[1])]
        X[-1][1].init_list = [(center[0]-t_offset[0], center[1]-t_offset[1])]
        moves_N.append([])
        for i in range(t_size[0]):
            for j in range(t_size[1]):
                moves_N[-1].append(X[-1][1].state((i,j), offset=t_offset))

    spec = GRSpec()
    spec.importGridWorld(Y, controlled_dyn=True)
    for Xi in X:
        spec.importGridWorld(Xi[1], offset=Xi[0], controlled_dyn=False)

    # Mutual exclusion
    for i in range(Y.size()[0]):
        for j in range(Y.size()[1]):
            for Xi in X:
                if i >= Xi[0][0] and i < Xi[0][0]+Xi[1].size()[0] and j >= Xi[0][1] and j < Xi[0][1]+Xi[1].size()[1]:
                    spec.sys_safety.append("!("+Y[i,j]+"' & "+Xi[1].prefix+"_"+str(i)+"_"+str(j)+"')")

    return (spec, moves_N)


def unoccupied(size, prefix="Y"):
    """Generate entirely unoccupied gridworld of given size.
    
    @param size: a pair, indicating number of rows and columns.
    @param prefix: String to be used as prefix for naming gridworld
                   cell variables.
    @rtype: L{GridWorld}
    """
    if len(size) < 2:
        raise TypeError("invalid gridworld size.")
    return GridWorld(str(size[0])+" "+str(size[1]), prefix="Y")


def extract_coord(var_name):
    """Assuming prefix_R_C format, return (prefix,row,column) tuple.

    prefix is of type string, row and column are integers.

    The "nowhere" coordinate has form prefix_n_n. To indicate this,
    (-1, -1) is returned as the row, column position.

    If error, return None or throw exception.
    """
    if not isinstance(var_name, str):
        raise TypeError("extract_coord: invalid argument type; must be string.")
    name_frags = var_name.split("_")
    if len(name_frags) < 3:
        return None
    try:
        if name_frags[-1] == "n" and name_frags[-2] == "n":
            # Special "nowhere" case
            return ("_".join(name_frags[:-2]), -1, -1)
        col = int(name_frags[-1])
        row = int(name_frags[-2])
    except ValueError:
        return None
    return ("_".join(name_frags[:-2]), row, col)

def prefix_filt(d, prefix):
    """Return all items in dictionary d with key with given prefix."""
    match_list = []
    for k in d.keys():
        if isinstance(k, str):
            if k.startswith(prefix):
                match_list.append(k)
    return dict([(k, d[k]) for k in match_list])
    
def extractPath(aut):
    """Extract a path from a gridworld automaton"""
    s = aut.getAutState(0)
    path = []
    visited = [0]
    while 1:
        for p in s.state:
            if s.state[p]:
                try:
                    c = extract_coord(p)
                    if c:
                        path.append(c[1:])
                except:
                    pass
        # next state
        if len(s.transition) > 0:
            if s.transition[0] in visited:
                # loop detected
                return path
            visited.append(s.transition[0])
            s = aut.getAutState(s.transition[0])
        else:
            # dead-end, return
            return path<|MERGE_RESOLUTION|>--- conflicted
+++ resolved
@@ -65,6 +65,7 @@
             self.init_list = []
             self.goal_list = []
         self.prefix = prefix
+        self.offset = (0, 0)
 
     def __eq__(self, other):
         """Test for equality.
@@ -108,7 +109,7 @@
             key = (self.W.shape[0]+key[0], key[1])
         if key[1] < 0:
             key = (key[0], self.W.shape[1]+key[1])
-        return str(self.prefix)+"_"+"_".join([str(i) for i in key])
+        return str(self.prefix)+"_"+str(key[0] + self.offset[0])+"_"+str(key[1] + self.offset[1])
 
 
     def state(self, key, offset=(0, 0)):
@@ -188,8 +189,8 @@
             plt.axis([xmin, xmax, ymin, ymax])
         for p in self.init_list:
             plt.text(p[1], p[0], "I", size=font_pt)
-        for p in self.goal_list:
-            plt.text(p[1], p[0], "G", size=font_pt)
+        for n,p in enumerate(self.goal_list):
+            plt.text(p[1], p[0], "G" + str(n), size=font_pt)
         
     def pretty(self, show_grid=False, line_prefix="", path=[], goal_order=False):
         """Return pretty-for-printing string.
@@ -198,6 +199,7 @@
                           row and column labels along the outer edges.
         @param line_prefix: prefix each line with this string.
         """
+        compress = lambda p: [ p[n] for n in range(len(p)-1) if p[n] != p[n+1] ]
         # See comments in code for the method loads regarding values in W
         if self.W is None:
             return ""
@@ -218,10 +220,14 @@
                 return "^"
             elif y1 < y2:
                 return "v"
+            else: # c1 == c2
+                return "."
         if show_grid:
             out_str += "  " + "".join([str(k).rjust(2) for k in range(self.W.shape[1])]) + "\n"
         else:
             out_str += "-"*(self.W.shape[1]+2) + "\n"
+        #if path:
+        #    path = compress(path)
         for i in range(self.W.shape[0]):
             out_str += line_prefix
             if show_grid:
@@ -242,7 +248,7 @@
                         else:
                             out_str += "G"
                     elif (i,j) in path:
-                        out_str += direct((i,j), path[path.index((i,j))+1 % len(path)])
+                        out_str += direct((i,j), path[(path.index((i,j))+1) % len(path)])
                     else:
                         out_str += " "
                 elif self.W[i][j] == 1:
@@ -479,8 +485,9 @@
         return part
     
     def discreteTransitionSystem(self):
-        """ Write a discrete transition system suitable for NuSMV synthesis.
-        Unlike dumpPPartition, this does not create polytopes.
+        """ Write a discrete transition system suitable for synthesis.
+        Unlike dumpPPartition, this does not create polytopes; it is 
+        nonetheless useful and computationally less expensive.
         
         @rtype: L{PropPreservingPartition<prop2part.PropPreservingPartition>}
         """
@@ -511,12 +518,7 @@
         disc_dynamics.num_regions = len(disc_dynamics.list_region)
         return disc_dynamics
         
-<<<<<<< HEAD
-    def spec(self):
-=======
-
     def spec(self, offset=(0, 0), controlled_dyn=True):
->>>>>>> d2ff872c
         """Return GRSpec instance describing this gridworld.
 
         The offset argument is motivated by the use-case of multiple
@@ -550,16 +552,16 @@
         if self.W is None:
             raise ValueError("Gridworld does not exist.")
         row_low = 0
-        row_high = self.W.shape[0]-1
+        row_high = self.W.shape[0]
         col_low = 0
-        col_high = self.W.shape[1]-1
+        col_high = self.W.shape[1]
         spec_trans = []
+        self.offset = offset
         # Safety, transitions
-        for i in range(row_low, row_high+1):
-            for j in range(col_low, col_high+1):
+        for i in range(row_low, row_high):
+            for j in range(col_low, col_high):
                 if self.W[i][j] == 1:
                     continue  # Cannot start from an occupied cell.
-<<<<<<< HEAD
                 spec_trans.append(self[i,j]+" -> (")
                 # Normal transitions:
                 spec_trans[-1] += self[i,j]+"'"
@@ -567,20 +569,20 @@
                     spec_trans[-1] += " | " + self[i-1,j]+"'"
                 if j > col_low and self.W[i][j-1] == 0:
                     spec_trans[-1] += " | " + self[i,j-1]+"'"
-                if i < row_high and self.W[i+1][j] == 0:
+                if i < row_high-1 and self.W[i+1][j] == 0:
                     spec_trans[-1] += " | " + self[i+1,j]+"'"
-                if j < col_high and self.W[i][j+1] == 0:
+                if j < col_high-1 and self.W[i][j+1] == 0:
                     spec_trans[-1] += " | " + self[i,j+1]+"'"
                 spec_trans[-1] += ")"
 
         # Safety, static
-        for i in range(row_low, row_high+1):
-            for j in range(col_low, col_high+1):
+        for i in range(row_low, row_high):
+            for j in range(col_low, col_high):
                 if self.W[i][j] == 1:
                     spec_trans.append("!(" + self[i,j]+"'" + ")")
 
         # Safety, mutex
-        pos_indices = [k for k in itertools.product(range(row_low, row_high+1), range(col_low, col_high+1))]
+        pos_indices = [k for k in itertools.product(range(row_low, row_high), range(col_low, col_high))]
         disj = []
         for outer_ind in pos_indices:
             conj = []
@@ -602,31 +604,41 @@
         spec_trans.append("\n| ".join(disj))
 
         sys_vars = []
-        for i in range(self.W.shape[0]):
-            for j in range(self.W.shape[1]):
+        for i in range(row_low, row_high):
+            for j in range(col_low, col_high):
                 sys_vars.append(self[i,j])
 
         initspec = []
         for loc in self.init_list:
             mutex = [self[loc[0],loc[1]]]
-            mutex.extend(["!"+ovar for ovar in sys_vars if ovar != self[loc[0],loc[1]]])
+            mutex.extend(["!"+ovar for ovar in sys_vars if ovar != self[loc]])
             initspec.append("(" + " & ".join(mutex) + ")")
         init_str = " | ".join(initspec)
 
         spec_goal = []
         for loc in self.goal_list:
-            spec_goal.append(self.prefix+"_"+str(loc[0])+"_"+str(loc[1]))
+            spec_goal.append(self[loc])
         
-        #oldspec = self.spec_old()
+        #oldspec = self.spec_old(offset, controlled_dyn)
         #assert(spec_trans == oldspec.sys_safety)
         #assert(sys_vars == oldspec.sys_vars)
         #assert(init_str == oldspec.sys_init[0])
         #assert(spec_goal == oldspec.sys_prog)
-        return GRSpec(sys_vars=sys_vars, sys_init=init_str,
-                      sys_safety=spec_trans, sys_prog=spec_goal)
+        self.offset = (0, 0)
+        if controlled_dyn:
+            return GRSpec(sys_vars=sys_vars, sys_init=init_str,
+                          sys_safety=spec_trans, sys_prog=spec_goal)
+        else:
+            return GRSpec(env_vars=sys_vars, env_init=init_str,
+                          env_safety=spec_trans, env_prog=spec_goal)
                       
-    def spec_old(self):
+    def spec_old(self, offset=(0, 0), controlled_dyn=True):
         """Return GRSpec instance describing this gridworld.
+
+        The offset argument is motivated by the use-case of multiple
+        agents whose moves are governed by separate "gridworlds" but
+        who interact in a shared space; with an offset, we can make
+        "sub-gridworlds" and enforce rules like mutual exclusion.
 
         Syntax is that of gr1c; in particular, "next" variables are
         primed. For example, x' refers to the variable x at the next
@@ -638,7 +650,18 @@
 
         For incorporating this gridworld into an existing
         specification (e.g., respecting external references to cell
-        variable names), see the method importGridWorld of class GRSpec.
+        variable names), see the method L{GRSpec.importGridWorld}.
+
+        @param offset: index offset to apply when generating the
+                       specification; e.g., given prefix of "Y",
+                       offset=(2,1) would cause the variable for the
+                       cell at (0,3) to be named Y_2_4.
+
+        @param controlled_dyn: whether to treat this gridworld as
+                               describing controlled ("system") or
+                               uncontrolled ("environment") variables.
+
+        @rtype: L{GRSpec}
         """
         if self.W is None:
             raise ValueError("Gridworld does not exist.")
@@ -652,10 +675,7 @@
             for j in range(col_low, col_high+1):
                 if self.W[i][j] == 1:
                     continue  # Cannot start from an occupied cell.
-                spec_trans.append(self.prefix+"_"+str(i)+"_"+str(j)+" -> (")
-=======
                 spec_trans.append(self.prefix+"_"+str(i+offset[0])+"_"+str(j+offset[1])+" -> (")
->>>>>>> d2ff872c
                 # Normal transitions:
                 spec_trans[-1] += self.prefix+"_"+str(i+offset[0])+"_"+str(j+offset[1])+"'"
                 if i > row_low and self.W[i-1][j] == 0:
@@ -925,27 +945,41 @@
                 match_list.append(k)
     return dict([(k, d[k]) for k in match_list])
     
-def extractPath(aut):
+def extractPath(aut, prefix=None):
     """Extract a path from a gridworld automaton"""
     s = aut.getAutState(0)
+    last = None
     path = []
     visited = [0]
     while 1:
+        updated = False
         for p in s.state:
-            if s.state[p]:
+            if (not prefix or p.startswith(prefix)) and s.state[p]:
                 try:
                     c = extract_coord(p)
                     if c:
                         path.append(c[1:])
+                        last = c[1:]
+                        updated = True
                 except:
                     pass
+        if not updated:
+            # Robot has not moved, even out path lengths
+            path.append(last)
         # next state
         if len(s.transition) > 0:
             if s.transition[0] in visited:
                 # loop detected
-                return path
+                break
             visited.append(s.transition[0])
             s = aut.getAutState(s.transition[0])
         else:
             # dead-end, return
-            return path+            break
+    first = [ x for x in path if x ][0]
+    for i in range(len(path)):
+        if path[i] is None:
+            path[i] = first
+        else:
+            break
+    return path