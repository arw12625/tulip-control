--- conflicted
+++ resolved
@@ -559,15 +559,11 @@
     `poly1`: A Polytope object
     
     Output:
-<<<<<<< HEAD
 
     `rc,xc`: Chebyshev radius rc (float) and center xc (numpy array)
-=======
-    `rc,xc`: Chebyshev radius rc (float) and Chebyshev center xc (numpy array)
 
     N.B., this function will return whatever it finds in attributes
     chebR and chbXc if not None, without (re)computing the Chebyshev ball.
->>>>>>> cf5b0aa7
     
     Example (low dimension):
     
@@ -700,13 +696,8 @@
 def envelope(reg, abs_tol=1e-7):
     """Compute envelope of a region.
 
-<<<<<<< HEAD
     The envelope is the polytope defined by all "outer" inequalities a
     x < b such that {x | a x < b} intersection P = P for all polytopes
-=======
-    The envelope is the polytope defined by all "outer" inequalities
-    a x < b such that {x | a x < b} intersection P = P for all polytopes
->>>>>>> cf5b0aa7
     P in the region. In other words we want to find all "outer"
     equalities of the region.
     
